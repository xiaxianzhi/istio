// Copyright 2018 Istio Authors
//
// Licensed under the Apache License, Version 2.0 (the "License");
// you may not use this file except in compliance with the License.
// You may obtain a copy of the License at
//
//     http://www.apache.org/licenses/LICENSE-2.0
//
// Unless required by applicable law or agreed to in writing, software
// distributed under the License is distributed on an "AS IS" BASIS,
// WITHOUT WARRANTIES OR CONDITIONS OF ANY KIND, either express or implied.
// See the License for the specific language governing permissions and
// limitations under the License.

package v1alpha3

import (
	"fmt"

	xdsapi "github.com/envoyproxy/go-control-plane/envoy/api/v2"
	"github.com/envoyproxy/go-control-plane/envoy/api/v2/auth"
	"github.com/envoyproxy/go-control-plane/envoy/api/v2/core"
	"github.com/envoyproxy/go-control-plane/envoy/api/v2/listener"
	"github.com/envoyproxy/go-control-plane/envoy/api/v2/route"
	http_conn "github.com/envoyproxy/go-control-plane/envoy/config/filter/network/http_connection_manager/v2"
	"github.com/gogo/protobuf/types"
	multierror "github.com/hashicorp/go-multierror"

	networking "istio.io/api/networking/v1alpha3"
	"istio.io/istio/pilot/pkg/model"
	istio_route "istio.io/istio/pilot/pkg/networking/core/v1alpha3/route"
	"istio.io/istio/pilot/pkg/networking/plugin"
	"istio.io/istio/pilot/pkg/networking/util"
	"istio.io/istio/pkg/log"
)

var (
	// TODO: extract this into istio.io/pkg/proto/{bool.go or types.go or values.go}
	boolFalse = &types.BoolValue{
		Value: false,
	}
)

func (configgen *ConfigGeneratorImpl) buildGatewayListeners(env *model.Environment, node *model.Proxy, push *model.PushStatus) ([]*xdsapi.Listener, error) {
	// collect workload labels
	workloadInstances, err := env.GetProxyServiceInstances(node)
	if err != nil {
		log.Errora("Failed to get gateway instances for router ", node.ID, err)
		return nil, err
	}

	var workloadLabels model.LabelsCollection
	for _, w := range workloadInstances {
		workloadLabels = append(workloadLabels, w.Labels)
	}

	gatewaysForWorkload := env.Gateways(workloadLabels)
	if len(gatewaysForWorkload) == 0 {
		log.Debuga("buildGatewayListeners: no gateways for router", node.ID)
		return []*xdsapi.Listener{}, nil
	}

	mergedGateway := model.MergeGateways(gatewaysForWorkload...)
	log.Debugf("buildGatewayListeners: gateways after merging: %v", mergedGateway)

	errs := &multierror.Error{}
	listeners := make([]*xdsapi.Listener, 0, len(mergedGateway.Servers))
	for portNumber, servers := range mergedGateway.Servers {
		protocol := model.ParseProtocol(servers[0].Port.Protocol)
		if protocol == model.ProtocolHTTPS {
			// Gateway terminates TLS connection if TLS mode is not Passthrough So, its effectively a H2 listener.
			// This is complicated. We have multiple servers. One of these servers could have passthrough HTTPS while
			// others could be a simple/mutual TLS.
			// The code as it is, is not capable of handling this mixed listener type and set up the proper SNI chains
			// such that the passthrough ones go through a TCP proxy while others get terminated and go through http connection
			// manager. Ideally, the merge gateway function should take care of this and intelligently create multiple
			// groups of servers based on their TLS types as well. For now, we simply assume that if HTTPS,
			// and the first server in the group is not a passthrough, then this is a HTTP connection manager.
			if servers[0].Tls != nil && servers[0].Tls.Mode != networking.Server_TLSOptions_PASSTHROUGH {
				protocol = model.ProtocolHTTP2
			}
		}

		opts := buildListenerOpts{
			env:        env,
			proxy:      node,
			ip:         WildcardAddress,
			port:       int(portNumber),
			bindToPort: true,
			protocol:   protocol,
		}
		listenerType := plugin.ModelProtocolToListenerProtocol(protocol)
		switch listenerType {
		case plugin.ListenerProtocolHTTP:
			// virtualService.HTTP applies here for both plain text HTTP and HTTPS termination
			opts.filterChainOpts = configgen.createGatewayHTTPFilterChainOpts(node, env, push, servers, mergedGateway.Names)
		case plugin.ListenerProtocolTCP:
			// virtualService.TLS/virtualService.TCP applies here
			opts.filterChainOpts = configgen.createGatewayTCPFilterChainOpts(node, env, push, servers, mergedGateway.Names)
		default:
			log.Warnf("buildGatewayListeners: unknown listener type %v", listenerType)
			continue
		}

		l := buildListener(opts)
		mutable := &plugin.MutableObjects{
			Listener: l,
			// Note: buildListener creates filter chains but does not populate the filters in the chain; that's what
			// this is for.
			FilterChains: make([]plugin.FilterChain, len(l.FilterChains)),
		}

		var si *model.ServiceInstance
		for _, w := range workloadInstances {
			if w.Endpoint.Port == int(portNumber) {
				si = w
				break
			}
		}

		for _, p := range configgen.Plugins {
			params := &plugin.InputParams{
				ListenerProtocol: listenerType,
				Env:              env,
				Node:             node,
				ProxyInstances:   workloadInstances,
				ServiceInstance:  si,
				Port: &model.Port{
					Name:     servers[0].Port.Name,
					Port:     int(portNumber),
					Protocol: protocol,
				},
			}
			if err = p.OnOutboundListener(params, mutable); err != nil {
				log.Warna("buildGatewayListeners: failed to build listener for gateway: ", err.Error())
			}
		}

		// Filters are serialized one time into an opaque struct once we have the complete list.
		if err = marshalFilters(mutable.Listener, opts, mutable.FilterChains); err != nil {
			errs = multierror.Append(errs, fmt.Errorf("gateway omitting listener %q due to: %v", mutable.Listener.Name, err.Error()))
			continue
		}

		if err = mutable.Listener.Validate(); err != nil {
			errs = multierror.Append(errs, fmt.Errorf("gateway listener %s validation failed: %v", mutable.Listener.Name, err.Error()))
			continue
		}

		if log.DebugEnabled() {
			log.Debugf("buildGatewayListeners: constructed listener with %d filter chains:\n%v",
				len(mutable.Listener.FilterChains), mutable.Listener)
		}
		listeners = append(listeners, mutable.Listener)
	}
	// We'll try to return any listeners we successfully marshaled; if we have none, we'll emit the error we built up
	err = errs.ErrorOrNil()
	if len(listeners) == 0 {
		log.Errorf("buildGatewayListeners: Have zero listeners: %v", err.Error())
		return []*xdsapi.Listener{}, nil
	}

	if err != nil {
		// we have some listeners to return, but we also have some errors; log them
		log.Info(err.Error())
	}

	validatedListeners := make([]*xdsapi.Listener, 0, len(mergedGateway.Servers))
	for _, l := range listeners {
		if err := l.Validate(); err != nil {
			log.Warnf("buildGatewayListeners: error validating listener %s: %v.. Skipping.", l.Name, err)
			continue
		}
		validatedListeners = append(validatedListeners, l)
	}

	return validatedListeners, nil
}

func (configgen *ConfigGeneratorImpl) buildGatewayHTTPRouteConfig(env *model.Environment, node *model.Proxy, push *model.PushStatus,
	proxyInstances []*model.ServiceInstance, services []*model.Service, routeName string) (*xdsapi.RouteConfiguration, error) {

	// collect workload labels
	var workloadLabels model.LabelsCollection
	for _, w := range proxyInstances {
		workloadLabels = append(workloadLabels, w.Labels)
	}

	gateways := env.Gateways(workloadLabels)
	if len(gateways) == 0 {
		log.Debuga("buildGatewayRoutes: no gateways for router", node.ID)
		return nil, nil
	}

	merged := model.MergeGateways(gateways...)
	log.Debugf("buildGatewayRoutes: gateways after merging: %v", merged)

	// make sure that there is some server listening on this port
	if _, ok := merged.RDSRouteConfigNames[routeName]; !ok {
		log.Errorf("buildGatewayRoutes: could not find server for routeName %s, have %v", routeName, merged.RDSRouteConfigNames)
		return nil, fmt.Errorf("buildGatewayRoutes: could not find server for routeName %s, have %v", routeName, merged.RDSRouteConfigNames)
	}

	servers := merged.RDSRouteConfigNames[routeName]

	nameToServiceMap := make(map[model.Hostname]*model.Service, len(services))
	for _, svc := range services {
		nameToServiceMap[svc.Hostname] = svc
	}

	gatewayHosts := make(map[model.Hostname]bool)
	tlsRedirect := make(map[model.Hostname]bool)

	for _, server := range servers {
		for _, host := range server.Hosts {
			gatewayHosts[model.Hostname(host)] = true
			if server.Tls != nil && server.Tls.HttpsRedirect {
				tlsRedirect[model.Hostname(host)] = true
			}
		}
	}

	port := int(servers[0].Port.Number)
	// NOTE: WE DO NOT SUPPORT two gateways on same workload binding to same virtual service
	virtualServices := env.VirtualServices(merged.Names)
	virtualHosts := make([]route.VirtualHost, 0, len(virtualServices))
	vhostDomains := map[string]bool{}

	for _, v := range virtualServices {
		vs := v.Spec.(*networking.VirtualService)
		matchingHosts := pickMatchingGatewayHosts(gatewayHosts, vs.Hosts)
		if len(matchingHosts) == 0 {
			log.Debugf("%s omitting virtual service %q because its hosts  don't match gateways %v server %d", node.ID, v.Name, gateways, port)
			continue
		}
		routes, err := istio_route.BuildHTTPRoutesForVirtualService(node, v, nameToServiceMap, port, nil, merged.Names, env.IstioConfigStore)
		if err != nil {
			log.Debugf("%s omitting routes for service %v due to error: %v", node.ID, v, err)
			continue
		}

		for vsvcHost, gatewayHost := range matchingHosts {
			_, f := vhostDomains[vsvcHost]
			if f {
				// RDS would reject this, resulting in all vhosts rejection.
				push.Add(model.DuplicatedDomains, vsvcHost, node,
					fmt.Sprintf("%s duplicate domain %s for %s", node.ID, vsvcHost, v.Name))
				continue
			}
			vhostDomains[vsvcHost] = true
			host := route.VirtualHost{
				Name:    fmt.Sprintf("%s:%d", v.Name, port),
				Domains: []string{vsvcHost},
				Routes:  routes,
			}

			if tlsRedirect[gatewayHost] {
				host.RequireTls = route.VirtualHost_ALL
			}
			virtualHosts = append(virtualHosts, host)
		}
	}

	if len(virtualHosts) == 0 {
		log.Warnf("constructed http route config for port %d with no vhosts; Setting up a default 404 vhost", port)
		virtualHosts = append(virtualHosts, route.VirtualHost{
			Name:    fmt.Sprintf("blackhole:%d", port),
			Domains: []string{"*"},
			Routes: []route.Route{
				{
					Match: route.RouteMatch{
						PathSpecifier: &route.RouteMatch_Prefix{Prefix: "/"},
					},
					Action: &route.Route_DirectResponse{
						DirectResponse: &route.DirectResponseAction{
							Status: 404,
						},
					},
				},
			},
		})
	}
	util.SortVirtualHosts(virtualHosts)

	routeCfg := &xdsapi.RouteConfiguration{
		Name:             routeName,
		VirtualHosts:     virtualHosts,
		ValidateClusters: boolFalse,
	}
	// call plugins
	for _, p := range configgen.Plugins {
		in := &plugin.InputParams{
			ListenerProtocol: plugin.ListenerProtocolHTTP,
			Env:              env,
			Node:             node,
		}
		p.OnOutboundRouteConfiguration(in, routeCfg)
	}

	return routeCfg, nil
}

// to process HTTP and HTTPS servers along with virtualService.HTTP rules
func (configgen *ConfigGeneratorImpl) createGatewayHTTPFilterChainOpts(
	node *model.Proxy, env *model.Environment, push *model.PushStatus, servers []*networking.Server, gatewaysForWorkload map[string]bool) []*filterChainOpts {

	httpListeners := make([]*filterChainOpts, 0, len(servers))
	// Are we processing plaintext servers or HTTPS servers?
	// If plain text, we have to combine all servers into a single listener
	if model.ParseProtocol(servers[0].Port.Protocol).IsHTTP() {
		rdsName := model.GatewayRDSRouteName(servers[0])
		o := &filterChainOpts{
			// This works because we validate that only HTTPS servers can have same port but still different port names
			// and that no two non-HTTPS servers can be on same port or share port names.
			// Validation is done per gateway and also during merging
			sniHosts:   nil,
			tlsContext: nil,
			httpOpts: &httpListenerOpts{
				rds:              rdsName,
				useRemoteAddress: true,
				direction:        http_conn.EGRESS, // viewed as from gateway to internal
			},
		}
		httpListeners = append(httpListeners, o)
	} else {
		// Build a filter chain for each HTTPS server
		// We know that this is a HTTPS server because this function is called only for ports of type HTTP/HTTPS
		// where HTTPS server's TLS mode is not passthrough and not nil
		for _, server := range servers {
			o := &filterChainOpts{
				// This works because we validate that only HTTPS servers can have same port but still different port names
				// and that no two non-HTTPS servers can be on same port or share port names.
				// Validation is done per gateway and also during merging
				sniHosts:   getSNIHostsForServer(server),
				tlsContext: buildGatewayListenerTLSContext(server),
				httpOpts: &httpListenerOpts{
					rds:              model.GatewayRDSRouteName(server),
					useRemoteAddress: true,
					direction:        http_conn.EGRESS, // viewed as from gateway to internal
				},
			}
			httpListeners = append(httpListeners, o)
		}
	}

	return httpListeners
}

func buildGatewayListenerTLSContext(server *networking.Server) *auth.DownstreamTlsContext {
	// Server.TLS cannot be nil or passthrough. But as a safety guard, return nil
	if server.Tls == nil || server.Tls.Mode == networking.Server_TLSOptions_PASSTHROUGH {
		return nil // We don't need to setup TLS context for passthrough mode
	}

	var certValidationContext *auth.CertificateValidationContext
	var trustedCa *core.DataSource
	if len(server.Tls.CaCertificates) != 0 {
		trustedCa = &core.DataSource{
			Specifier: &core.DataSource_Filename{
				Filename: server.Tls.CaCertificates,
			},
		}
	}
	if trustedCa != nil || len(server.Tls.SubjectAltNames) > 0 {
		certValidationContext = &auth.CertificateValidationContext{
			TrustedCa:            trustedCa,
			VerifySubjectAltName: server.Tls.SubjectAltNames,
		}
	}

	requireClientCert := server.Tls.Mode == networking.Server_TLSOptions_MUTUAL

	return &auth.DownstreamTlsContext{
		CommonTlsContext: &auth.CommonTlsContext{
			TlsCertificates: []*auth.TlsCertificate{
				{
					CertificateChain: &core.DataSource{
						Specifier: &core.DataSource_Filename{
							Filename: server.Tls.ServerCertificate,
						},
					},
					PrivateKey: &core.DataSource{
						Specifier: &core.DataSource_Filename{
							Filename: server.Tls.PrivateKey,
						},
					},
				},
			},
			ValidationContextType: &auth.CommonTlsContext_ValidationContext{
				ValidationContext: certValidationContext,
			},
			AlpnProtocols: ListenersALPNProtocols,
		},
		RequireClientCertificate: &types.BoolValue{
			Value: requireClientCert,
		},
	}
}

func (configgen *ConfigGeneratorImpl) createGatewayTCPFilterChainOpts(
	node *model.Proxy, env *model.Environment, push *model.PushStatus, servers []*networking.Server,
	gatewaysForWorkload map[string]bool) []*filterChainOpts {

	opts := make([]*filterChainOpts, 0, len(servers))
	for _, server := range servers {
<<<<<<< HEAD
		for _, host := range server.Hosts {
			gatewayHosts[model.Hostname(host)] = true
			if server.Tls != nil && server.Tls.HttpsRedirect {
				tlsRedirect[model.Hostname(host)] = true
			}
		}
	}

	port := int(servers[0].Port.Number)
	// NOTE: WE DO NOT SUPPORT two gateways on same workload binding to same virtual service
	virtualServices := env.VirtualServices(gateways)
	virtualHosts := make([]route.VirtualHost, 0, len(virtualServices))
	for _, v := range virtualServices {
		vs := v.Spec.(*networking.VirtualService)
		matchingHosts := pickMatchingGatewayHosts(gatewayHosts, vs.Hosts)
		if len(matchingHosts) == 0 {
			log.Debugf("omitting virtual service %q because its hosts don't match gateways %v server %d", v.Name, gateways, port)
			continue
		}
		routes, err := istio_route.BuildHTTPRoutesForVirtualService(v, svcs, port, nil, gateways, env.IstioConfigStore)
		if err != nil {
			log.Debugf("omitting routes for service %v due to error: %v", v, err)
			continue
		}

		for vsvcHost, gatewayHost := range matchingHosts {
			host := route.VirtualHost{
				Name:    fmt.Sprintf("%s:%d", v.Name, port),
				Domains: []string{vsvcHost},
				Routes:  routes,
=======
		// We have a TCP/TLS server. This could be TLS termination (user specifies server.TLS with simple/mutual)
		// or opaque TCP (server.TLS is nil). or it could be a TLS passthrough with SNI based routing.
		// Handle the TLS termination or opaque TCP first.

		// This is opaque TCP server. Find matching virtual services with TCP blocks and forward
		if server.Tls == nil {
			if filters := buildGatewayNetworkFiltersFromTCPRoutes(node, env, server, gatewaysForWorkload); len(filters) > 0 {
				opts = append(opts, &filterChainOpts{
					sniHosts:       nil,
					tlsContext:     nil,
					networkFilters: filters,
				})
>>>>>>> 96bb6222
			}
		} else if server.Tls.Mode != networking.Server_TLSOptions_PASSTHROUGH {
			// TCP with TLS termination and forwarding. Setup TLS context to terminate, find matching services with TCP blocks
			// and forward to backend
			// Validation ensures that non-passthrough servers will have certs
			if filters := buildGatewayNetworkFiltersFromTCPRoutes(node, env, server, gatewaysForWorkload); len(filters) > 0 {
				opts = append(opts, &filterChainOpts{
					sniHosts:       getSNIHostsForServer(server),
					tlsContext:     buildGatewayListenerTLSContext(server),
					networkFilters: filters,
				})
			}
		} else {
			// Passthrough server.
			opts = append(opts, buildGatewayNetworkFiltersFromTLSRoutes(node, env, server, gatewaysForWorkload)...)
		}
	}
	return opts
}

// buildGatewayNetworkFiltersFromTLSRoutes builds tcp proxy routes for all VirtualServices with TCP blocks.
// It first obtains all virtual services bound to the set of Gateways for this workload, filters them by this
// server's port and hostnames, and produces network filters for each destination from the filtered services
func buildGatewayNetworkFiltersFromTCPRoutes(node *model.Proxy, env *model.Environment, server *networking.Server,
	gatewaysForWorkload map[string]bool) []listener.Filter {
	port := &model.Port{
		Name:     server.Port.Name,
		Port:     int(server.Port.Number),
		Protocol: model.ParseProtocol(server.Port.Protocol),
	}

	gatewayServerHosts := make(map[model.Hostname]bool, len(server.Hosts))
	for _, host := range server.Hosts {
		gatewayServerHosts[model.Hostname(host)] = true
	}

	virtualServices := env.VirtualServices(gatewaysForWorkload)
	var upstream *networking.Destination
	for _, spec := range virtualServices {
		vsvc := spec.Spec.(*networking.VirtualService)
		matchingHosts := pickMatchingGatewayHosts(gatewayServerHosts, vsvc.Hosts)
		if len(matchingHosts) == 0 {
			// the VirtualService's hosts don't include hosts advertised by server
			continue
		}

		// ensure we satisfy the rule's l4 match conditions, if any exist
		// For the moment, there can be only one match that succeeds
		// based on the match port/server port and the gateway name
		for _, tcp := range vsvc.Tcp {
			if l4MultiMatch(tcp.Match, server, gatewaysForWorkload) {
				upstream = tcp.Route[0].Destination // We pick first destination because TCP has no weighted cluster
				destSvc, err := env.GetService(model.Hostname(upstream.Host))
				if err != nil || destSvc == nil {
					log.Debugf("failed to retrieve service for destination %q: %v", destSvc, err)
					return nil
				}

				return buildOutboundNetworkFilters(node,
					istio_route.GetDestinationCluster(upstream, destSvc, int(server.Port.Number)),
					"", port)
			}
		}
	}

	return nil
}

// buildGatewayNetworkFiltersFromTLSRoutes builds tcp proxy routes for all VirtualServices with TLS blocks.
// It first obtains all virtual services bound to the set of Gateways for this workload, filters them by this
// server's port and hostnames, and produces network filters for each destination from the filtered services
func buildGatewayNetworkFiltersFromTLSRoutes(node *model.Proxy, env *model.Environment, server *networking.Server,
	gatewaysForWorkload map[string]bool) []*filterChainOpts {
	port := &model.Port{
		Name:     server.Port.Name,
		Port:     int(server.Port.Number),
		Protocol: model.ParseProtocol(server.Port.Protocol),
	}

	gatewayServerHosts := make(map[model.Hostname]bool, len(server.Hosts))
	for _, host := range server.Hosts {
		gatewayServerHosts[model.Hostname(host)] = true
	}

	virtualServices := env.VirtualServices(gatewaysForWorkload)
	filterChains := make([]*filterChainOpts, 0)
	for _, spec := range virtualServices {
		vsvc := spec.Spec.(*networking.VirtualService)
		matchingHosts := pickMatchingGatewayHosts(gatewayServerHosts, vsvc.Hosts)
		if len(matchingHosts) == 0 {
			// the VirtualService's hosts don't include hosts advertised by server
			continue
		}

		// For every matching TLS block, generate a filter chain with sni match
		for _, tls := range vsvc.Tls {
			for _, match := range tls.Match {
				if l4SingleMatch(convertTLSMatchToL4Match(match), server, gatewaysForWorkload) {
					// the sni hosts in the match will become part of a filter chain match
					// We ignore all the weighted destinations and pick the first one
					// since TCP has no weighted cluster
					upstream := tls.Route[0].Destination
					destSvc, err := env.GetService(model.Hostname(upstream.Host))
					if err != nil || destSvc == nil {
						log.Debugf("failed to retrieve service for destination %q: %v", destSvc, err)
						continue
					}

					filterChains = append(filterChains, &filterChainOpts{
						sniHosts:   match.SniHosts,
						tlsContext: nil, // NO TLS context because this is passthrough
						networkFilters: buildOutboundNetworkFilters(node,
							istio_route.GetDestinationCluster(upstream, destSvc, int(server.Port.Number)),
							"", port),
					})
				}
			}
		}
	}

	return filterChains
}

func pickMatchingGatewayHosts(gatewayServerHosts map[model.Hostname]bool, virtualServiceHosts []string) map[string]model.Hostname {
	matchingHosts := make(map[string]model.Hostname, 0)
	for _, vsvcHost := range virtualServiceHosts {
		for gatewayHost := range gatewayServerHosts {
			if gatewayHost.Matches(model.Hostname(vsvcHost)) {
				matchingHosts[vsvcHost] = gatewayHost
			}
		}
	}
	return matchingHosts
}

func convertTLSMatchToL4Match(tlsMatch *networking.TLSMatchAttributes) *networking.L4MatchAttributes {
	return &networking.L4MatchAttributes{
		DestinationSubnets: tlsMatch.DestinationSubnets,
		Port:               tlsMatch.Port,
		SourceSubnet:       tlsMatch.SourceSubnet,
		SourceLabels:       tlsMatch.SourceLabels,
		Gateways:           tlsMatch.Gateways,
	}
}

func l4MultiMatch(predicates []*networking.L4MatchAttributes, server *networking.Server, gatewaysForWorkload map[string]bool) bool {
	// NB from proto definitions: each set of predicates is OR'd together; inside of a predicate all conditions are AND'd.
	// This means we can return as soon as we get any match of an entire predicate.
	for _, match := range predicates {
		if l4SingleMatch(match, server, gatewaysForWorkload) {
			return true
		}
	}
	// If we had no predicates we match; otherwise we don't match since we'd have exited at the first match.
	return len(predicates) == 0
}

func l4SingleMatch(match *networking.L4MatchAttributes, server *networking.Server, gatewaysForWorkload map[string]bool) bool {
	// if there's no gateway predicate, gatewayMatch is true; otherwise we match against the gateways for this workload
	return isPortMatch(match.Port, server) && isGatewayMatch(gatewaysForWorkload, match.Gateways)
}

func isPortMatch(port uint32, server *networking.Server) bool {
	// if there's no port predicate, portMatch is true; otherwise we evaluate the port predicate against the server's port
	portMatch := port == 0
	if port != 0 {
		portMatch = server.Port.Number == port
	}
	return portMatch
}

func isGatewayMatch(gatewaysForWorkload map[string]bool, gateways []string) bool {
	// if there's no gateway predicate, gatewayMatch is true; otherwise we match against the gateways for this workload
	gatewayMatch := len(gateways) == 0
	if len(gateways) > 0 {
		for _, gateway := range gateways {
			gatewayMatch = gatewayMatch || gatewaysForWorkload[gateway]
		}
	}
	return gatewayMatch
}

func getSNIHostsForServer(server *networking.Server) []string {
	if server.Tls == nil {
		return nil
	}
	return server.Hosts
}<|MERGE_RESOLUTION|>--- conflicted
+++ resolved
@@ -403,38 +403,6 @@
 
 	opts := make([]*filterChainOpts, 0, len(servers))
 	for _, server := range servers {
-<<<<<<< HEAD
-		for _, host := range server.Hosts {
-			gatewayHosts[model.Hostname(host)] = true
-			if server.Tls != nil && server.Tls.HttpsRedirect {
-				tlsRedirect[model.Hostname(host)] = true
-			}
-		}
-	}
-
-	port := int(servers[0].Port.Number)
-	// NOTE: WE DO NOT SUPPORT two gateways on same workload binding to same virtual service
-	virtualServices := env.VirtualServices(gateways)
-	virtualHosts := make([]route.VirtualHost, 0, len(virtualServices))
-	for _, v := range virtualServices {
-		vs := v.Spec.(*networking.VirtualService)
-		matchingHosts := pickMatchingGatewayHosts(gatewayHosts, vs.Hosts)
-		if len(matchingHosts) == 0 {
-			log.Debugf("omitting virtual service %q because its hosts don't match gateways %v server %d", v.Name, gateways, port)
-			continue
-		}
-		routes, err := istio_route.BuildHTTPRoutesForVirtualService(v, svcs, port, nil, gateways, env.IstioConfigStore)
-		if err != nil {
-			log.Debugf("omitting routes for service %v due to error: %v", v, err)
-			continue
-		}
-
-		for vsvcHost, gatewayHost := range matchingHosts {
-			host := route.VirtualHost{
-				Name:    fmt.Sprintf("%s:%d", v.Name, port),
-				Domains: []string{vsvcHost},
-				Routes:  routes,
-=======
 		// We have a TCP/TLS server. This could be TLS termination (user specifies server.TLS with simple/mutual)
 		// or opaque TCP (server.TLS is nil). or it could be a TLS passthrough with SNI based routing.
 		// Handle the TLS termination or opaque TCP first.
@@ -447,7 +415,6 @@
 					tlsContext:     nil,
 					networkFilters: filters,
 				})
->>>>>>> 96bb6222
 			}
 		} else if server.Tls.Mode != networking.Server_TLSOptions_PASSTHROUGH {
 			// TCP with TLS termination and forwarding. Setup TLS context to terminate, find matching services with TCP blocks
